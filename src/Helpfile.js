--- conflicted
+++ resolved
@@ -41,11 +41,7 @@
         header += formatHeaderItem('Aliases', actualCommand.aliases.join(', '));
       }
     } else if (this.channel) {
-<<<<<<< HEAD
-      header += formatUsageSyntax(state.ChannelManager.get(this.channel).getUsage());
-=======
-      header += formatHeaderItem('Syntax', state.ChannelManager.get(this.channel).showUsage());
->>>>>>> 9be95eff
+      header += formatHeaderItem('Syntax', state.ChannelManager.get(this.channel).getUsage());
     }
 
     let footer = bar;
