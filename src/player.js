--- conflicted
+++ resolved
@@ -282,10 +282,6 @@
 	self.load = function (data)
 	{
 		self.name     = data.name;
-<<<<<<< HEAD
-		self.description = data.description || '';
-=======
->>>>>>> dd157d8a
 		self.location = data.location;
 		self.locale   = data.locale;
 		self.prompt_string = data.prompt_string;
